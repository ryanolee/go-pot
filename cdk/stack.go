package main

import (
	"fmt"
	"path"
	"path/filepath"
	"runtime"

	"github.com/aws/aws-cdk-go/awscdk/v2"
	"github.com/aws/aws-cdk-go/awscdk/v2/awsec2"
	"github.com/aws/aws-cdk-go/awscdk/v2/awsecrassets"
	"github.com/aws/aws-cdk-go/awscdk/v2/awsecs"
	"github.com/aws/aws-cdk-go/awscdk/v2/awsiam"
	"github.com/aws/aws-cdk-go/awscdk/v2/awslogs"

	"github.com/aws/constructs-go/constructs/v10"
	"github.com/aws/jsii-runtime-go"
)

const (
	metricsRegion   = "eu-west-1"
	nodesPerCluster = 48
)

var (
	potRegions = []string{"eu-west-1", "us-east-1", "ap-northeast-1"}
)

type (
	MetricsServerCreds struct {
		Username *string
		Password *string
	}
	MetricsStackProps struct {
		StackProps         awscdk.StackProps
		MetricsServerCreds *MetricsServerCreds
	}
	MetricsStack struct {
		Stack         awscdk.Stack
		MetricsServer awsec2.Instance
	}

	PotStackProps struct {
		StackProps         awscdk.StackProps
		MetricsServerCreds *MetricsServerCreds
		MetricsServer      awsec2.Instance
		NodeCount          int
	}
)

func NewMetricsStack(scope constructs.Construct, id string, props *MetricsStackProps) MetricsStack {
	var sprops awscdk.StackProps
	if props != nil {
		sprops = props.StackProps
	}

	sprops.CrossRegionReferences = jsii.Bool(true)
	stack := awscdk.NewStack(scope, &id, &sprops)

	vpc := awsec2.NewVpc(stack, jsii.String("Vpc"), &awsec2.VpcProps{
		IpAddresses: awsec2.IpAddresses_Cidr(jsii.String("172.31.1.0/24")),
		MaxAzs:      jsii.Number(1),
		NatGateways: jsii.Number(0),
		SubnetConfiguration: &[]*awsec2.SubnetConfiguration{
			{
				CidrMask:   jsii.Number(26),
				Name:       jsii.String("Public"),
				SubnetType: awsec2.SubnetType_PUBLIC,
			},
		},
	})

	// EC2 Prometheus Push Gateway
	pushGatewaySg := awsec2.NewSecurityGroup(stack, jsii.String("PushGatewaySecurityGroup"), &awsec2.SecurityGroupProps{
		Vpc: vpc,
	})
	pushGatewaySg.AddIngressRule(awsec2.Peer_AnyIpv4(), awsec2.Port_Tcp(jsii.Number(9092)), jsii.String("Ingress from prometheus (Internet)"), jsii.Bool(false))
	pushGatewaySg.AddIngressRule(awsec2.Peer_AnyIpv4(), awsec2.Port_Tcp(jsii.Number(9093)), jsii.String("Ingress from prometheus (Internet)"), jsii.Bool(false))

	pushGateway := awsec2.NewInstance(stack, jsii.String("PrometheusMetricsNode"), &awsec2.InstanceProps{
		InstanceType: awsec2.NewInstanceType(jsii.String("t3.small")),
		MachineImage: awsec2.NewAmazonLinuxImage(&awsec2.AmazonLinuxImageProps{
			Generation: awsec2.AmazonLinuxGeneration_AMAZON_LINUX_2,
		}),
		Vpc: vpc,
		VpcSubnets: &awsec2.SubnetSelection{
			SubnetType: awsec2.SubnetType_PUBLIC,
		},
		SecurityGroup: pushGatewaySg,
	})

	//ssmData := awsssm.StringParameter_FromStringParameterName(stack, jsii.String("SsmGrafanaCloud"), jsii.String("/ryan-pot/grafana-cloud-key"))
	//ssmData.GrantRead(pushGateway.Role())
	pushGateway.UserData().AddCommands(
		// Install SSM Agent
		jsii.String("sudo yum install -y https://s3.amazonaws.com/ec2-downloads-windows/SSMAgent/latest/linux_amd64/amazon-ssm-agent.rpm"),
		jsii.String("sudo systemctl enable amazon-ssm-agent"),
		jsii.String("sudo systemctl start amazon-ssm-agent"),

		// Install utils
		jsii.String("sudo yum install -y gettext envsubst"),

		// Setup Prometheus Push Gateway
		jsii.String("sudo useradd -M -r -s /bin/false pushgateway"),
		jsii.String("wget https://github.com/prometheus/pushgateway/releases/download/v1.2.0/pushgateway-1.2.0.linux-amd64.tar.gz"),
		jsii.String("tar xvfz pushgateway-1.2.0.linux-amd64.tar.gz"),
		jsii.String("sudo cp pushgateway-1.2.0.linux-amd64/pushgateway /usr/local/bin/"),
		jsii.String("sudo chown pushgateway:pushgateway /usr/local/bin/pushgateway"),
		jsii.String(`echo "[Unit]
Description=Prometheus Pushgateway
Wants=network-online.target
After=network-online.target

[Service]
User=pushgateway
Group=pushgateway
Type=simple
ExecStart=/usr/local/bin/pushgateway
[Install]
WantedBy=multi-user.target" > /etc/systemd/system/pushgateway.service`),
		jsii.String("sudo systemctl enable pushgateway"),
		jsii.String("sudo systemctl start pushgateway"),

		// Install prometheus
		jsii.String("sudo useradd --no-create-home --shell /bin/false prometheus"),
		jsii.String("sudo mkdir /etc/prometheus /var/lib/prometheus"),
		jsii.String("sudo chown prometheus:prometheus /etc/prometheus /var/lib/prometheus"),
		jsii.String("cd ~"),
		jsii.String("curl -LO https://github.com/prometheus/prometheus/releases/download/v2.45.1/prometheus-2.45.1.linux-amd64.tar.gz"),
		jsii.String("tar -xvf prometheus-2.45.1.linux-amd64.tar.gz"),
		jsii.String("sudo cp -p ./prometheus-2.45.1.linux-amd64/prometheus /usr/local/bin"),
		jsii.String("sudo chown prometheus:prometheus /usr/local/bin/prom*"),
		jsii.String("sudo cp -r ./prometheus-2.45.1.linux-amd64/consoles /etc/prometheus"),
		jsii.String("sudo cp -r ./prometheus-2.45.1.linux-amd64/console_libraries /etc/prometheus"),
		jsii.String("sudo chown -R prometheus:prometheus /etc/prometheus/consoles /etc/prometheus/console_libraries"),
		jsii.String(`echo "global:
  scrape_interval: 1m
  evaluation_interval: 1m
  scrape_timeout: 2s
scrape_configs:
- job_name: push_gateway
  metrics_path: /metrics
  scheme: http
  static_configs:
  - targets: ['localhost:9091']
    labels:
      service: 'prom-pushgateway'
" > /etc/prometheus/prometheus.yml`),
		// Pull config from SSM
		//awscdk.Fn_Sub(jsii.String("aws ssm get-parameter --region ${REGION} --name ${NAME} --with-decryption --query Parameter.Value --output text >> /etc/prometheus/prometheus.yml"), &map[string]*string{
		//	"REGION": props.Env.Region,
		//	"NAME":   ssmData.ParameterName(),
		//}),

		jsii.String(`echo "[Unit]
Description=PromServer
Wants=network-online.target
After=network-online.target

[Service]
User=prometheus
Group=prometheus
Type=simple
ExecStart=/usr/local/bin/prometheus \
--config.file /etc/prometheus/prometheus.yml \
--storage.tsdb.path /var/lib/prometheus/ \
--web.console.templates=/etc/prometheus/consoles \
--web.console.libraries=/etc/prometheus/console_libraries

[Install]
WantedBy=multi-user.target" > /etc/systemd/system/prometheus.service`),
		jsii.String("sudo systemctl daemon-reload"),
		jsii.String("sudo systemctl enable prometheus"),
		jsii.String("sudo systemctl start prometheus"),

		// Setup and install nginx
		jsii.String("sudo amazon-linux-extras install nginx1 -y"),
		jsii.String("sudo chkconfig nginx on"),
		jsii.String("sudo service nginx start"),
		jsii.String(`sudo echo "server {
	listen *:9092;
		location / {
			auth_basic             "Restricted";
			auth_basic_user_file   .htpasswd;

			proxy_pass              http://localhost:9090;
		}
	}
	server {
	listen *:9093;
		location / {
			auth_basic             "Restricted";
			auth_basic_user_file   .htpasswd;

			proxy_pass              http://localhost:9091;
		}
	}" > /etc/nginx/conf.d/pushgateway.conf`),
		jsii.String(`sudo yum install httpd-tools -y`),
		awscdk.Fn_Sub(jsii.String("sudo htpasswd -c -b /etc/nginx/.htpasswd ${USERNAME} ${PASSWORD}"), &map[string]*string{
			"USERNAME": props.MetricsServerCreds.Username,
			// @todo Pull this from Secrets Manager
			"PASSWORD": props.MetricsServerCreds.Password,
		}),
		jsii.String("sudo service nginx restart"),
	)

	pushGateway.Role().AddManagedPolicy(awsiam.ManagedPolicy_FromAwsManagedPolicyName(jsii.String("AmazonSSMManagedInstanceCore")))
	return MetricsStack{
		Stack:         stack,
		MetricsServer: pushGateway,
	}
}

func NewPotStackStack(scope constructs.Construct, id string, props *PotStackProps) awscdk.Stack {
	var sprops awscdk.StackProps
	if props != nil {
		sprops = props.StackProps
	}

	sprops.CrossRegionReferences = jsii.Bool(true)
	stack := awscdk.NewStack(scope, &id, &sprops)

	_, filename, _, ok := runtime.Caller(1)
	if !ok {
		panic("unable to obtain filepath")
	}

	vpc := awsec2.NewVpc(stack, jsii.String("Vpc"), &awsec2.VpcProps{
		IpAddresses: awsec2.IpAddresses_Cidr(jsii.String("172.31.0.0/24")),
		MaxAzs:      jsii.Number(1),
		NatGateways: jsii.Number(0),
		SubnetConfiguration: &[]*awsec2.SubnetConfiguration{
			{
				CidrMask:   jsii.Number(26),
				Name:       jsii.String("Public"),
				SubnetType: awsec2.SubnetType_PUBLIC,
			},
		},
	})

	// EC2 Prometheus Push Gateway
	pushGatewaySg := awsec2.NewSecurityGroup(stack, jsii.String("PushGatewaySecurityGroup"), &awsec2.SecurityGroupProps{
		Vpc: vpc,
	})
	pushGatewaySg.AddIngressRule(awsec2.Peer_AnyIpv4(), awsec2.Port_Tcp(jsii.Number(9092)), jsii.String("Ingress from prometheus (Internet)"), jsii.Bool(false))
	pushGatewaySg.AddIngressRule(awsec2.Peer_AnyIpv4(), awsec2.Port_Tcp(jsii.Number(9093)), jsii.String("Ingress from prometheus (Internet)"), jsii.Bool(false))

	pushGateway := awsec2.NewInstance(stack, jsii.String("PrometheusMetricsNode"), &awsec2.InstanceProps{
		InstanceType: awsec2.NewInstanceType(jsii.String("t3.micro")),
		MachineImage: awsec2.NewAmazonLinuxImage(&awsec2.AmazonLinuxImageProps{
			Generation: awsec2.AmazonLinuxGeneration_AMAZON_LINUX_2,
		}),
		Vpc: vpc,
		VpcSubnets: &awsec2.SubnetSelection{
			SubnetType: awsec2.SubnetType_PUBLIC,
		},
		SecurityGroup: pushGatewaySg,
	})

	//ssmData := awsssm.StringParameter_FromStringParameterName(stack, jsii.String("SsmGrafanaCloud"), jsii.String("/ryan-pot/grafana-cloud-key"))
	//ssmData.GrantRead(pushGateway.Role())
	pushGateway.UserData().AddCommands(
		// Install SSM Agent
		jsii.String("sudo yum install -y https://s3.amazonaws.com/ec2-downloads-windows/SSMAgent/latest/linux_amd64/amazon-ssm-agent.rpm"),
		jsii.String("sudo systemctl enable amazon-ssm-agent"),
		jsii.String("sudo systemctl start amazon-ssm-agent"),

		// Install utils
		jsii.String("sudo yum install -y gettext envsubst"),

		// Setup Prometheus Push Gateway
		jsii.String("sudo useradd -M -r -s /bin/false pushgateway"),
		jsii.String("wget https://github.com/prometheus/pushgateway/releases/download/v1.2.0/pushgateway-1.2.0.linux-amd64.tar.gz"),
		jsii.String("tar xvfz pushgateway-1.2.0.linux-amd64.tar.gz"),
		jsii.String("sudo cp pushgateway-1.2.0.linux-amd64/pushgateway /usr/local/bin/"),
		jsii.String("sudo chown pushgateway:pushgateway /usr/local/bin/pushgateway"),
		jsii.String(`echo "[Unit]
Description=Prometheus Pushgateway
Wants=network-online.target
After=network-online.target

[Service]
User=pushgateway
Group=pushgateway
Type=simple
ExecStart=/usr/local/bin/pushgateway
[Install]
WantedBy=multi-user.target" > /etc/systemd/system/pushgateway.service`),
		jsii.String("sudo systemctl enable pushgateway"),
		jsii.String("sudo systemctl start pushgateway"),

		// Install prometheus
		jsii.String("sudo useradd --no-create-home --shell /bin/false prometheus"),
		jsii.String("sudo mkdir /etc/prometheus /var/lib/prometheus"),
		jsii.String("sudo chown prometheus:prometheus /etc/prometheus /var/lib/prometheus"),
		jsii.String("cd ~"),
		jsii.String("curl -LO https://github.com/prometheus/prometheus/releases/download/v2.45.1/prometheus-2.45.1.linux-amd64.tar.gz"),
		jsii.String("tar -xvf prometheus-2.45.1.linux-amd64.tar.gz"),
		jsii.String("sudo cp -p ./prometheus-2.45.1.linux-amd64/prometheus /usr/local/bin"),
		jsii.String("sudo chown prometheus:prometheus /usr/local/bin/prom*"),
		jsii.String("sudo cp -r ./prometheus-2.45.1.linux-amd64/consoles /etc/prometheus"),
		jsii.String("sudo cp -r ./prometheus-2.45.1.linux-amd64/console_libraries /etc/prometheus"),
		jsii.String("sudo chown -R prometheus:prometheus /etc/prometheus/consoles /etc/prometheus/console_libraries"),
		jsii.String(`echo "global:
  scrape_interval: 1m
  evaluation_interval: 1m
  scrape_timeout: 2s
scrape_configs:
- job_name: push_gateway
  metrics_path: /metrics
  scheme: http
  static_configs:
  - targets: ['localhost:9091']
    labels:
      service: 'prom-pushgateway'
" > /etc/prometheus/prometheus.yml`),
		// Pull config from SSM
		//awscdk.Fn_Sub(jsii.String("aws ssm get-parameter --region ${REGION} --name ${NAME} --with-decryption --query Parameter.Value --output text >> /etc/prometheus/prometheus.yml"), &map[string]*string{
		//	"REGION": props.Env.Region,
		//	"NAME":   ssmData.ParameterName(),
		//}),

		jsii.String(`echo "[Unit]
Description=PromServer
Wants=network-online.target
After=network-online.target

[Service]
User=prometheus
Group=prometheus
Type=simple
ExecStart=/usr/local/bin/prometheus \
--config.file /etc/prometheus/prometheus.yml \
--storage.tsdb.path /var/lib/prometheus/ \
--web.console.templates=/etc/prometheus/consoles \
--web.console.libraries=/etc/prometheus/console_libraries

[Install]
WantedBy=multi-user.target" > /etc/systemd/system/prometheus.service`),
		jsii.String("sudo systemctl daemon-reload"),
		jsii.String("sudo systemctl enable prometheus"),
		jsii.String("sudo systemctl start prometheus"),

		// Setup and install nginx
		jsii.String("sudo amazon-linux-extras install nginx1 -y"),
		jsii.String("sudo chkconfig nginx on"),
		jsii.String("sudo service nginx start"),
		jsii.String(`sudo echo "server {
	listen *:9092;
		location / {
			auth_basic             "Restricted";
			auth_basic_user_file   .htpasswd;

			proxy_pass              http://localhost:9090;
		}
	}
	server {
	listen *:9093;
		location / {
			auth_basic             "Restricted";
			auth_basic_user_file   .htpasswd;

			proxy_pass              http://localhost:9091;
		}
	}" > /etc/nginx/conf.d/pushgateway.conf`),
		jsii.String(`sudo yum install httpd-tools -y`),
		awscdk.Fn_Sub(jsii.String("sudo htpasswd -c -b /etc/nginx/.htpasswd ${USERNAME} ${PASSWORD}"), &map[string]*string{
			"USERNAME": jsii.String("ryan-pot"),
			// @todo Pull this from Secrets Manager
			"PASSWORD": jsii.String("SOME_SECRET"),
		}),
		jsii.String("sudo service nginx restart"),
	)

	pushGateway.Role().AddManagedPolicy(awsiam.ManagedPolicy_FromAwsManagedPolicyName(jsii.String("AmazonSSMManagedInstanceCore")))

	appImage := awsecrassets.NewDockerImageAsset(stack, jsii.String("EcrAsset"), &awsecrassets.DockerImageAssetProps{
		Directory: jsii.String(path.Join(filepath.Dir(filename), "..")),
		Exclude:   jsii.Strings("./cdk"),
		Target:    jsii.String("prod"),
	})

	taskDefinition := awsecs.NewFargateTaskDefinition(stack, jsii.String("TaskDefinition"), &awsecs.FargateTaskDefinitionProps{
		Cpu:            jsii.Number(256),
		MemoryLimitMiB: jsii.Number(512),
		RuntimePlatform: &awsecs.RuntimePlatform{
			CpuArchitecture:       awsecs.CpuArchitecture_X86_64(),
			OperatingSystemFamily: awsecs.OperatingSystemFamily_LINUX(),
		},
	})

	logGroup := awslogs.NewLogGroup(stack, jsii.String("LogGroup"), &awslogs.LogGroupProps{
		LogGroupName: jsii.String("/ryan-pot/nodes"),
		Retention:    awslogs.RetentionDays_ONE_WEEK,
	})

	container := taskDefinition.AddContainer(jsii.String("TaskDefinition"), &awsecs.ContainerDefinitionOptions{
		Image:     awsecs.ContainerImage_FromDockerImageAsset(appImage),
		Essential: jsii.Bool(true),
		Logging: awsecs.NewAwsLogDriver(&awsecs.AwsLogDriverProps{
			LogGroup:     logGroup,
			StreamPrefix: jsii.String("/ryan-pot"),
		}),

		Environment: &map[string]*string{
<<<<<<< HEAD
			"PUSH_GATEWAY_ADDRESS": awscdk.Fn_Sub(jsii.String("${PRIVATE_IP}:9091"), &map[string]*string{
				"PRIVATE_IP": pushGateway.InstancePrivateIp(),
			}),
=======
			"PUSH_GATEWAY_ADDRESS": awscdk.Fn_Sub(jsii.String("${PUBLIC_DNS}:9093"), &map[string]*string{
				"PUBLIC_DNS": props.MetricsServer.InstancePublicDnsName(),
			}),
			"PUSH_GATEWAY_USERNAME": props.MetricsServerCreds.Username,
			"PUSH_GATEWAY_PASSWORD": props.MetricsServerCreds.Password,
			"PUSH_GATEWAY_REGION":   stack.Region(),
>>>>>>> 79a7dc89
		},

		PortMappings: &[]*awsecs.PortMapping{
			{
				ContainerPort: jsii.Number(80),
			},
			{
				ContainerPort: jsii.Number(7947),
			},
		},
	})

	taskDefinition.SetDefaultContainer(container)

	cluster := awsecs.NewCluster(stack, jsii.String("EcsCluster"), &awsecs.ClusterProps{
		Vpc:               vpc,
		ContainerInsights: jsii.Bool(false),
	})

	serviceSg := awsec2.NewSecurityGroup(stack, jsii.String("SecurityGroup"), &awsec2.SecurityGroupProps{
		Vpc: vpc,
	})

	pushGatewaySg.AddIngressRule(serviceSg, awsec2.Port_Tcp(jsii.Number(9091)), jsii.String("Allow Prometheus Push Gateway traffic"), jsii.Bool(false))

	serviceSg.AddIngressRule(awsec2.Peer_AnyIpv4(), awsec2.Port_Tcp(jsii.Number(80)), jsii.String("Allow HTTP traffic from anywhere"), jsii.Bool(false))
	serviceSg.AddIngressRule(awsec2.Peer_Ipv4(jsii.String("172.31.0.0/24")), awsec2.Port_AllTraffic(), jsii.String("Allow internal traffic"), jsii.Bool(false))
	awsecs.NewFargateService(stack, jsii.String("EcsService"), &awsecs.FargateServiceProps{
		Cluster: cluster,
		CapacityProviderStrategies: &[]*awsecs.CapacityProviderStrategy{
			{
				CapacityProvider: jsii.String("FARGATE_SPOT"),
				Weight:           jsii.Number(1),
			},
		},
		VpcSubnets:        &awsec2.SubnetSelection{SubnetType: awsec2.SubnetType_PUBLIC},
		TaskDefinition:    taskDefinition,
<<<<<<< HEAD
		DesiredCount:      jsii.Number(8),
=======
		DesiredCount:      jsii.Number(props.NodeCount),
>>>>>>> 79a7dc89
		AssignPublicIp:    jsii.Bool(true),
		MaxHealthyPercent: jsii.Number(200),
		MinHealthyPercent: jsii.Number(0),
		SecurityGroups:    &[]awsec2.ISecurityGroup{serviceSg},
	})

	taskDefinitionPolicy := awsiam.NewPolicy(stack, jsii.String("TaskDefinitionPolicy"), &awsiam.PolicyProps{
		Statements: &[]awsiam.PolicyStatement{awsiam.NewPolicyStatement(&awsiam.PolicyStatementProps{
			Actions: &[]*string{
				jsii.String("ecs:ListTasks"),
				jsii.String("ecs:DescribeTasks"),
			},
			Effect: awsiam.Effect_ALLOW,
			Resources: &[]*string{
				jsii.String("*"),
			},
		})},
	})
	taskDefinition.TaskRole().AttachInlinePolicy(taskDefinitionPolicy)

	return stack
}

func main() {
	defer jsii.Close()

	app := awscdk.NewApp(nil)

	// @todo - Move this to secrets manager at some stage
	metricsServerPassword, ok := app.Node().TryGetContext(jsii.String("MetricsServerPassword")).(string)

	if !ok || metricsServerPassword == "" {
		fmt.Println("Watning! MetricsServerPassword must be set  in context (--context \"MetricsServerPassword ...\")")
		metricsServerPassword = "foobar"
	}

	metricsServerCreds := &MetricsServerCreds{
		Username: jsii.String("go-pot"),
		Password: jsii.String(string(metricsServerPassword)),
	}

	metricsStack := NewMetricsStack(app, "GoPotMetricsStack", &MetricsStackProps{
		StackProps: awscdk.StackProps{
			Env: env(metricsRegion),
		},
		MetricsServerCreds: metricsServerCreds,
	})

<<<<<<< HEAD
	NewPotStackStack(app, "GoPotStack-US", &TestStackProps{
		awscdk.StackProps{
			Env: &awscdk.Environment{
				Account: jsii.String("849652302708"),
				Region:  jsii.String("us-east-1"),
			},
		},
	})
=======
	for _, region := range potRegions {
		NewPotStackStack(app, fmt.Sprintf("GoPotStack-%s", region), &PotStackProps{
			StackProps: awscdk.StackProps{
				Env: env(region),
			},
			MetricsServerCreds: metricsServerCreds,
			MetricsServer:      metricsStack.MetricsServer,
			NodeCount:          nodesPerCluster,
		})
	}
>>>>>>> 79a7dc89

	app.Synth(nil)
}

// env determines the AWS environment (account+region) in which our stack is to
// be deployed. For more information see: https://docs.aws.amazon.com/cdk/latest/guide/environments.html
func env(region string) *awscdk.Environment {
	return &awscdk.Environment{
		Account: jsii.String("849652302708"),
<<<<<<< HEAD
		Region:  jsii.String("us-east-1"),
=======
		Region:  jsii.String(region),
>>>>>>> 79a7dc89
	}
}<|MERGE_RESOLUTION|>--- conflicted
+++ resolved
@@ -403,18 +403,12 @@
 		}),
 
 		Environment: &map[string]*string{
-<<<<<<< HEAD
-			"PUSH_GATEWAY_ADDRESS": awscdk.Fn_Sub(jsii.String("${PRIVATE_IP}:9091"), &map[string]*string{
-				"PRIVATE_IP": pushGateway.InstancePrivateIp(),
-			}),
-=======
 			"PUSH_GATEWAY_ADDRESS": awscdk.Fn_Sub(jsii.String("${PUBLIC_DNS}:9093"), &map[string]*string{
 				"PUBLIC_DNS": props.MetricsServer.InstancePublicDnsName(),
 			}),
 			"PUSH_GATEWAY_USERNAME": props.MetricsServerCreds.Username,
 			"PUSH_GATEWAY_PASSWORD": props.MetricsServerCreds.Password,
 			"PUSH_GATEWAY_REGION":   stack.Region(),
->>>>>>> 79a7dc89
 		},
 
 		PortMappings: &[]*awsecs.PortMapping{
@@ -452,11 +446,7 @@
 		},
 		VpcSubnets:        &awsec2.SubnetSelection{SubnetType: awsec2.SubnetType_PUBLIC},
 		TaskDefinition:    taskDefinition,
-<<<<<<< HEAD
-		DesiredCount:      jsii.Number(8),
-=======
 		DesiredCount:      jsii.Number(props.NodeCount),
->>>>>>> 79a7dc89
 		AssignPublicIp:    jsii.Bool(true),
 		MaxHealthyPercent: jsii.Number(200),
 		MinHealthyPercent: jsii.Number(0),
@@ -505,16 +495,6 @@
 		MetricsServerCreds: metricsServerCreds,
 	})
 
-<<<<<<< HEAD
-	NewPotStackStack(app, "GoPotStack-US", &TestStackProps{
-		awscdk.StackProps{
-			Env: &awscdk.Environment{
-				Account: jsii.String("849652302708"),
-				Region:  jsii.String("us-east-1"),
-			},
-		},
-	})
-=======
 	for _, region := range potRegions {
 		NewPotStackStack(app, fmt.Sprintf("GoPotStack-%s", region), &PotStackProps{
 			StackProps: awscdk.StackProps{
@@ -525,7 +505,6 @@
 			NodeCount:          nodesPerCluster,
 		})
 	}
->>>>>>> 79a7dc89
 
 	app.Synth(nil)
 }
@@ -535,10 +514,6 @@
 func env(region string) *awscdk.Environment {
 	return &awscdk.Environment{
 		Account: jsii.String("849652302708"),
-<<<<<<< HEAD
-		Region:  jsii.String("us-east-1"),
-=======
 		Region:  jsii.String(region),
->>>>>>> 79a7dc89
 	}
 }